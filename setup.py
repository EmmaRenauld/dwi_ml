--- conflicted
+++ resolved
@@ -8,33 +8,7 @@
 from os.path import join as pjoin
 import glob
 
-<<<<<<< HEAD
-here = path.abspath(path.dirname(__file__))
-
-# Get the long description from the relevant file
-with open(path.join(here, 'doc/index.rst'), encoding='utf-8') as f:
-    long_description = f.read()
-
-setup(
-    name='dwi-ml',
-
-    # Versions should comply with PEP440.  For a discussion on single-sourcing
-    # the version across setup.py and the project code, see
-    # https://packaging.python.org/en/latest/single_source_version.html
-    version='0.1',
-
-    description='ML functions for dwi user in Sherbrooke (SCIL, VITAL labs)',
-    long_description=long_description,
-
-    # The project's main homepage.
-    url='https://github.com/scil-vital/dwi-ml',
-
-    # Author details
-    author='scil-vital',
-    author_email='',
-=======
 from setup_helpers import read_vars_from
->>>>>>> b57a06ad
 
 
 # Read package information
